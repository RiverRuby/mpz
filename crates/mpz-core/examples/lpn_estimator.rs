use mpz_core::LpnEstimator;

fn main() {
    let sec1 = LpnEstimator::security_for_binary(1 << 10, 652, 57);
    let sec2 = LpnEstimator::security_for_binary(1 << 12, 1589, 98);
    let sec3 = LpnEstimator::security_for_binary(1 << 14, 3482, 198);
    let sec4 = LpnEstimator::security_for_binary(1 << 16, 7391, 389);
    let sec5 = LpnEstimator::security_for_binary(1 << 18, 15336, 760);
    let sec6 = LpnEstimator::security_for_binary(1 << 20, 32771, 1419);
    let sec7 = LpnEstimator::security_for_binary(1 << 22, 67440, 2735);
    println!("lpn_1<<10_652_57 security:\t {} bits", sec1);
    println!("lpn_1<<12_1589_98 security:\t {} bits", sec2);
    println!("lpn_1<<14_3482_198 security:\t {} bits", sec3);
    println!("lpn_1<<16_7391_389 security:\t {} bits", sec4);
    println!("lpn_1<<18_15336_760 security:\t {} bits", sec5);
    println!("lpn_1<<20_32771_1419 security:\t {} bits", sec6);
    println!("lpn_1<<22_67440_2735 security:\t {} bits", sec7);

<<<<<<< HEAD
fn main(){
    let sec = LpnEstimator::security_for_binary(1 << 10, 652, 57);
    // let sec = LpnEstimator::security_for_binary(1 << 12, 1589, 98);
    // let sec = LpnEstimator::security_for_binary(1 << 14, 3482, 198);
    // let sec = LpnEstimator::security_for_binary(1 << 16, 7391, 389);
    // let sec = LpnEstimator::security_for_binary(1 << 22, 67440, 2735);    
    println!("security: {} bits", sec);
=======
    let sec1 = LpnEstimator::security_for_binary_regular(1 << 10, 652, 57);
    let sec2 = LpnEstimator::security_for_binary_regular(1 << 12, 1589, 98);
    let sec3 = LpnEstimator::security_for_binary_regular(1 << 14, 3482, 198);
    let sec4 = LpnEstimator::security_for_binary_regular(1 << 16, 7391, 389);
    let sec5 = LpnEstimator::security_for_binary_regular(1 << 18, 15336, 760);
    let sec6 = LpnEstimator::security_for_binary_regular(1 << 20, 32771, 1419);
    let sec7 = LpnEstimator::security_for_binary_regular(1 << 22, 67440, 2735);
    println!("lpn_regular_1<<10_652_57 security:\t {} bits", sec1);
    println!("lpn_regular_1<<12_1589_98 security:\t {} bits", sec2);
    println!("lpn_regular_1<<14_3482_198 security:\t {} bits", sec3);
    println!("lpn_regular_1<<16_7391_389 security:\t {} bits", sec4);
    println!("lpn_regular_1<<18_15336_760 security:\t {} bits", sec5);
    println!("lpn_regular_1<<20_32771_1419 security:\t {} bits", sec6);
    println!("lpn_regular_1<<22_67440_2735 security:\t {} bits", sec7);
>>>>>>> 563658a7
}<|MERGE_RESOLUTION|>--- conflicted
+++ resolved
@@ -16,15 +16,6 @@
     println!("lpn_1<<20_32771_1419 security:\t {} bits", sec6);
     println!("lpn_1<<22_67440_2735 security:\t {} bits", sec7);
 
-<<<<<<< HEAD
-fn main(){
-    let sec = LpnEstimator::security_for_binary(1 << 10, 652, 57);
-    // let sec = LpnEstimator::security_for_binary(1 << 12, 1589, 98);
-    // let sec = LpnEstimator::security_for_binary(1 << 14, 3482, 198);
-    // let sec = LpnEstimator::security_for_binary(1 << 16, 7391, 389);
-    // let sec = LpnEstimator::security_for_binary(1 << 22, 67440, 2735);    
-    println!("security: {} bits", sec);
-=======
     let sec1 = LpnEstimator::security_for_binary_regular(1 << 10, 652, 57);
     let sec2 = LpnEstimator::security_for_binary_regular(1 << 12, 1589, 98);
     let sec3 = LpnEstimator::security_for_binary_regular(1 << 14, 3482, 198);
@@ -39,5 +30,4 @@
     println!("lpn_regular_1<<18_15336_760 security:\t {} bits", sec5);
     println!("lpn_regular_1<<20_32771_1419 security:\t {} bits", sec6);
     println!("lpn_regular_1<<22_67440_2735 security:\t {} bits", sec7);
->>>>>>> 563658a7
 }